--- conflicted
+++ resolved
@@ -347,11 +347,7 @@
     "label": "Total alcoholic beverages per year",
     "text": "During the last year, about how many alcoholic drinks did {you/SP} consume?",
     "include": "1",
-<<<<<<< HEAD
     "formula": "##ALQMULT * ##ALQ120Q * ##ALQ130"
-=======
-    "formula": "##ALQ120Q * ##ALQMULT * ##ALQ130"
->>>>>>> f5eb5ebf
   },
 
   "ALQ142": {
