{
  "SMQ680": {
    "label": "Used tobacco/nicotine last 5 days?",
    "text": "The following questions ask about use of tobacco or nicotine products in the past 5 days. During the past 5 days, did {you/he/she} use any product containing nicotine including cigarettes, pipes, cigars, chewing tobacco, snuff, nicotine patches, nicotine gum, or any other product containing nicotine?",
    "target": "Both males and females 12 YEARS - 150 YEARS",
    "incliude": "0",
    "mappings": {
      "1": {
        "description": "Yes",
        "skip": {
          "destination": "End of Section",
          "auto_fill": {
            "SMDANY": "1"
          }
        }
      },
      "2": {
        "description": "No",
        "skip": {
          "destination": "End of Section",
          "auto_fill": {
            "SMDANY": "2"
          }
        }
      },
      "7": {
        "description": "Refused",
        "skip": {
          "destination": "End of Section",
          "auto_fill": {}
        }
      },
      "9": {
        "description": "Don't know",
        "skip": {
          "destination": "End of Section",
          "auto_fill": {}
        }
      }
    }
  },

  "SMDANY": {
    "label": "Used any tobacco product last 5 days?",
    "text": "Used any tobacco product last 5 days?",
    "target": "Both males and females 12 YEARS - 150 YEARS",
<<<<<<< HEAD
    "include_after_autofill": true,
=======
    "include": "1",
>>>>>>> b4c3e2a3
    "mappings": {
      "1": {
        "description": "Yes"
      },
      "2": {
        "description": "No"
      },
      "7": {
        "description": "Refused",
        "skip": {
          "destination": "",
          "auto_fill": {
            "SMDANY": {
              "value": "",
              "overwrite_existing": true
            }
          }
        }
      },
      "9": {
        "description": "Don't know",
        "skip": {
          "destination": "",
          "auto_fill": {
            "SMDANY": {
              "value": "",
              "overwrite_existing": true
            }
          }
        }
      }
    }
  }
}<|MERGE_RESOLUTION|>--- conflicted
+++ resolved
@@ -1,85 +1,64 @@
-{
-  "SMQ680": {
-    "label": "Used tobacco/nicotine last 5 days?",
-    "text": "The following questions ask about use of tobacco or nicotine products in the past 5 days. During the past 5 days, did {you/he/she} use any product containing nicotine including cigarettes, pipes, cigars, chewing tobacco, snuff, nicotine patches, nicotine gum, or any other product containing nicotine?",
-    "target": "Both males and females 12 YEARS - 150 YEARS",
-    "incliude": "0",
-    "mappings": {
-      "1": {
-        "description": "Yes",
-        "skip": {
-          "destination": "End of Section",
-          "auto_fill": {
-            "SMDANY": "1"
-          }
-        }
-      },
-      "2": {
-        "description": "No",
-        "skip": {
-          "destination": "End of Section",
-          "auto_fill": {
-            "SMDANY": "2"
-          }
-        }
-      },
-      "7": {
-        "description": "Refused",
-        "skip": {
-          "destination": "End of Section",
-          "auto_fill": {}
-        }
-      },
-      "9": {
-        "description": "Don't know",
-        "skip": {
-          "destination": "End of Section",
-          "auto_fill": {}
-        }
-      }
-    }
-  },
-
-  "SMDANY": {
-    "label": "Used any tobacco product last 5 days?",
-    "text": "Used any tobacco product last 5 days?",
-    "target": "Both males and females 12 YEARS - 150 YEARS",
-<<<<<<< HEAD
-    "include_after_autofill": true,
-=======
-    "include": "1",
->>>>>>> b4c3e2a3
-    "mappings": {
-      "1": {
-        "description": "Yes"
-      },
-      "2": {
-        "description": "No"
-      },
-      "7": {
-        "description": "Refused",
-        "skip": {
-          "destination": "",
-          "auto_fill": {
-            "SMDANY": {
-              "value": "",
-              "overwrite_existing": true
-            }
-          }
-        }
-      },
-      "9": {
-        "description": "Don't know",
-        "skip": {
-          "destination": "",
-          "auto_fill": {
-            "SMDANY": {
-              "value": "",
-              "overwrite_existing": true
-            }
-          }
-        }
-      }
-    }
-  }
-}+{
+  "SMQ680": {
+    "label": "Used tobacco/nicotine last 5 days?",
+    "text": "The following questions ask about use of tobacco or nicotine products in the past 5 days. During the past 5 days, did {you/he/she} use any product containing nicotine including cigarettes, pipes, cigars, chewing tobacco, snuff, nicotine patches, nicotine gum, or any other product containing nicotine?",
+    "target": "Both males and females 12 YEARS - 150 YEARS",
+    "incliude": "0",
+    "mappings": {
+      "1": {
+        "description": "Yes",
+        "skip": {
+          "destination": "End of Section",
+          "auto_fill": {
+            "SMDANY": "1"
+          }
+        }
+      },
+      "2": {
+        "description": "No",
+        "skip": {
+          "destination": "End of Section",
+          "auto_fill": {
+            "SMDANY": "2"
+          }
+        }
+      },
+      "7": {
+        "description": "Refused",
+        "skip": {
+          "destination": "End of Section",
+          "auto_fill": {}
+        }
+      },
+      "9": {
+        "description": "Don't know",
+        "skip": {
+          "destination": "End of Section",
+          "auto_fill": {}
+        }
+      }
+    }
+  },
+
+  "SMDANY": {
+    "label": "Used any tobacco product last 5 days?",
+    "text": "Used any tobacco product last 5 days?",
+    "target": "Both males and females 12 YEARS - 150 YEARS",
+    "include": "1",
+    "mappings": {
+      "1": {
+        "description": "Yes"
+      },
+      "2": {
+        "description": "No"
+      },
+      "7": {
+        "description": "Refused"
+      },
+      "9": {
+        "description": "Don't know"
+      }
+    }
+  }
+}
+  